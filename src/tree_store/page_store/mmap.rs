--- conflicted
+++ resolved
@@ -1,10 +1,6 @@
-<<<<<<< HEAD
-use crate::Error;
+use crate::Result;
 use memmap2::MmapRaw;
 use std::fs::File;
-=======
-use crate::Result;
->>>>>>> 79e77db0
 use std::ops::Range;
 use std::os::unix::io::AsRawFd;
 use std::slice;
@@ -15,7 +11,7 @@
 }
 
 impl Mmap {
-    pub(crate) fn new(file: File) -> Result<Self, Error> {
+    pub(crate) fn new(file: File) -> Result<Self> {
         Ok(Self {
             inner: MmapRaw::map_raw(&file)?,
             file,
@@ -26,21 +22,16 @@
         self.inner.len()
     }
 
-<<<<<<< HEAD
     #[cfg(target_os = "macos")]
-    pub(crate) fn flush(&self) -> Result<(), Error> {
+    pub(crate) fn flush(&self) -> Result {
         let fd = self.file.as_raw_fd();
         let code = unsafe { libc::fcntl(fd, libc::F_BARRIERFSYNC) };
         assert_eq!(code, 0);
         Ok(())
     }
-=======
-    pub(crate) fn flush(&self) -> Result {
-        self.inner.flush()?;
->>>>>>> 79e77db0
 
     #[cfg(not(target_os = "macos"))]
-    pub(crate) fn flush(&self) -> Result<(), Error> {
+    pub(crate) fn flush(&self) -> Result {
         self.inner.flush()?;
         Ok(())
     }
