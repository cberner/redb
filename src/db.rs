--- conflicted
+++ resolved
@@ -438,17 +438,10 @@
     /// Returns a [`WriteTransaction`] which may be used to read/write to the database. Only a single
     /// write may be in progress at a time
     pub fn begin_write(&self) -> Result<WriteTransaction> {
-<<<<<<< HEAD
-        assert!(self.live_write_transaction.lock().unwrap().is_none());
-        let id = self.increment_transaction_id();
-        *self.live_write_transaction.lock().unwrap() = Some(id);
-        // Safety: We just asserted there was no previous write in progress
-=======
         let mut guard = self.live_write_transaction.lock().unwrap();
         assert!(guard.is_none());
-        let id = self.next_transaction_id.fetch_add(1, Ordering::AcqRel);
+        let id = self.increment_transaction_id();
         *guard = Some(id);
->>>>>>> 171367d3
         #[cfg(feature = "logging")]
         info!("Beginning write transaction id={}", id);
         // Safety: We just asserted there was no previous write in progress
